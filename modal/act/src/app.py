import asyncio
import json
import os
import time
from pathlib import Path
from typing import Any

import cv2
<<<<<<< HEAD
import wandb
import shutil
=======
>>>>>>> 51b4b25a
import numpy as np
import wandb
from fastapi import Response
from huggingface_hub import HfApi, snapshot_download
from loguru import logger

import modal
from phosphobot.am.act import ACTSpawnConfig
from phosphobot.am.base import (
    HuggingFaceTokenValidator,
    TrainingParamsAct,
    TrainingParamsActWithBbox,
    generate_readme,
    resize_dataset,
)
from phosphobot.models import InfoModel
from phosphobot.models.lerobot_dataset import LeRobotDataset

MIN_NUMBER_OF_EPISODES = 10

phosphobot_dir = (
    Path(__file__).parent.parent.parent.parent.parent / "phosphobot" / "phosphobot"
)
act_image = (
    modal.Image.from_dockerfile("Dockerfile")
    .pip_install_from_pyproject(
        pyproject_toml=str(phosphobot_dir / "pyproject.toml"),
    )
    .pip_install(
        "loguru",
        "supabase",
        "sentry-sdk",
        "huggingface_hub[hf_transfer]",
        "hf_xet",
        "wandb",
        "accelerate",
        "httpx>=0.28.1",
        "pydantic>=2.10.5",
        "fastparquet>=2024.11.0",
        "loguru>=0.7.3",
        "numpy<2",
        "opencv-python-headless>=4.0",
        "rich>=13.9.4",
        "pandas>=2.2.2.240807",
        "json-numpy>=2.1.0",
        "fastapi>=0.115.11",
        "zmq>=0.0.0",
        "av>=14.2.1",
        "einops",
        "torch>=2.2.1",
        "torchvision>=0.21.0",
        "pyarrow>=8.0.0",
        "uvicorn",
        "asyncio",
        "draccus",
        "datasets",
        "jsonlines",
        "imageio[ffmpeg]>=2.34.0",
        "zarr>=2.17.0",
        "termcolor>=2.5.0",
    )
    .env({"HF_HUB_ENABLE_HF_TRANSFER": "1"})
    .env({"HF_HUB_DISABLE_TELEMETRY": "1"})
    .add_local_python_source("phosphobot")
)

MINUTES = 60  # seconds
HOURS = 60 * MINUTES
FUNCTION_IMAGE = act_image
FUNCTION_TIMEOUT_TRAINING = 12 * HOURS  # 12 hours
FUNCTION_TIMEOUT_INFERENCE = 6 * MINUTES  # 6 minutes
FUNCTION_GPU_TRAINING: list[str | modal.gpu._GPUConfig | None] = ["A10G"]
FUNCTION_GPU_INFERENCE: list[str | modal.gpu._GPUConfig | None] = ["T4"]
FUNCTION_CPU_TRAINING = 20.0

app = modal.App("act-server")
act_volume = modal.Volume.from_name("act", create_if_missing=True)

paligemma_detect = modal.Function.from_name("paligemma-detector", "detect_object")


def find_model_path(model_id: str, checkpoint: int | None = None) -> str | None:
    model_path = Path(f"/data/{model_id}")
    if checkpoint is not None:
        # format the checkpoint to be 6 digits long
        model_path = model_path / "checkpoints" / str(checkpoint) / "pretrained_model"
        if model_path.exists():
            return str(model_path.resolve())
    model_path = model_path / "checkpoints" / "last" / "pretrained_model"
    if not os.path.exists(model_path):
        return None
    return str(model_path.resolve())


def _upload_partial_checkpoint(output_dir: Path, model_name: str, hf_token: str):
    """
    Upload whatever is already in output_dir/checkpoints/last/pretrained_model
    to the HF model repo, so we don't lose everything if we time out.
    """
    api = HfApi(token=hf_token)
    checkpoint_dir = output_dir / "checkpoints" / "last" / "pretrained_model"
    if not checkpoint_dir.exists():
        logger.error(f"No partial checkpoint found at {checkpoint_dir}")
        return
    for item in checkpoint_dir.glob("**/*"):
        if item.is_file():
            relpath = item.relative_to(checkpoint_dir)
            logger.info(f"Uploading partial checkpoint {relpath}")
            api.upload_file(
                repo_type="model",
                path_or_fileobj=str(item.resolve()),
                path_in_repo=str(relpath),
                repo_id=model_name,
                token=hf_token,
            )


async def run_act_training(
    dataset_name: str,
    dataset_path: str,
    training_params: TrainingParamsAct,
    output_dir: str,
    wandb_enabled: bool,
    timeout_seconds: int = FUNCTION_TIMEOUT_TRAINING,
):
    cmd = [
        "/opt/conda/envs/lerobot/bin/python",
        "-m",
        "lerobot.scripts.train",
        f"--dataset.repo_id={dataset_name}",
        f"--dataset.root={dataset_path}",
        "--policy.type=act",
        f"--batch_size={training_params.batch_size}",
        "--wandb.project=phospho-ACT",
        f"--save_freq={training_params.save_steps}",
        f"--steps={training_params.steps}",
        "--policy.device=cuda",
        f"--output_dir={output_dir}",
        f"--wandb.enable={str(wandb_enabled).lower()}",
    ]

    logger.info(f"Starting training with command: {' '.join(cmd)}")

    output_lines = []

    process = await asyncio.create_subprocess_exec(
        *cmd,
        stdout=asyncio.subprocess.PIPE,
        stderr=asyncio.subprocess.STDOUT,
        # 512 KB buffer size, default is 64 KB but is too small for large trainings, will make the training crash
        limit=512 * 1024,
    )

    async def read_output():
        assert process.stdout is not None
        async for line in process.stdout:
            stripped_line = line.decode().strip()
            if wandb_enabled and "wandb: Run" in stripped_line:
                wandb_run_url = stripped_line.split(" ")[-1]
                logger.info(f"WandB run URL: {wandb_run_url}")
            logger.debug(stripped_line)
            output_lines.append(stripped_line)

    try:
        await asyncio.wait_for(read_output(), timeout=timeout_seconds)
    except asyncio.TimeoutError:
        process.kill()
        await process.wait()
        raise TimeoutError(
            f"Training process exceeded timeout of {timeout_seconds} seconds. We have uploaded the last checkpoint. Please consider lowering the batch size or number of steps if you wish to train the model longer."
        )

    await process.wait()

    if process.returncode != 0:
        error_output = "\n".join(output_lines[-10:])
        error_msg = f"Training process failed with exit code {process.returncode}:\n{error_output}"
        raise RuntimeError(error_msg)

    return output_lines


@app.function(
    image=FUNCTION_IMAGE,
    gpu=FUNCTION_GPU_INFERENCE,
    timeout=FUNCTION_TIMEOUT_INFERENCE,
    secrets=[
        modal.Secret.from_dict({"MODAL_LOGLEVEL": "DEBUG"}),
        modal.Secret.from_name("supabase"),
    ],
    volumes={"/data": act_volume},
)
async def serve(
    model_id: str,
    server_id: int,
    model_specifics: ACTSpawnConfig,
    checkpoint: int | None = None,
    timeout: int = FUNCTION_TIMEOUT_INFERENCE,
    q=None,
):
    """
    model_id: str
    server_id: str, used to update the server status in the database
    timeout: int
    q: Optional[modal.Queue], used to pass tunnel info back to caller (since the function is running in a different process)
    """
    import asyncio
    import time
    from datetime import datetime, timezone

    import json_numpy
    import torch
    import torch.nn as nn
    import uvicorn
    from fastapi import FastAPI, HTTPException
    from huggingface_hub import snapshot_download  # type: ignore
    from pydantic import BaseModel

    from lerobot.common.policies.act.modeling_act import ACTPolicy
    from supabase import Client, create_client

    class RetryError(Exception):
        """Custom exception for retrying the request."""

        pass

    # Start timer
    start_time = time.time()

    SUPABASE_URL = os.environ["SUPABASE_URL"]
    SUPABASE_KEY = os.environ["SUPABASE_SERVICE_ROLE_KEY"]
    supabase_client: Client = create_client(SUPABASE_URL, SUPABASE_KEY)

    # logger.info the region
    logger.success(f"🌎 running in {os.environ['MODAL_REGION']} region")

    server_port = 80

    with modal.forward(server_port, unencrypted=True) as tunnel:
        model_path = find_model_path(model_id=model_id, checkpoint=checkpoint)

        if model_path is None:
            logger.warning(
                f"🤗 Model {model_id} not found in Modal volume. Will be downloaded from HuggingFace."
            )
            try:
                if checkpoint:
                    model_path = snapshot_download(
                        repo_id=model_id,
                        repo_type="model",
                        revision=str(checkpoint),
                        local_dir=f"/data/{model_id}/checkpoints/{checkpoint}/pretrained_model",
                        token=os.getenv("HF_TOKEN"),
                    )
                else:
                    model_path = snapshot_download(
                        repo_id=model_id,
                        repo_type="model",
                        revision="main",
                        local_dir=f"/data/{model_id}/checkpoints/last/pretrained_model",
                        ignore_patterns=["checkpoint-*"],
                    )
            except Exception as e:
                logger.error(
                    f"Failed to download model {model_id} with checkpoint {checkpoint}: {e}"
                )
                raise e
        else:
            logger.info(
                f"🤗 Model {model_id} found in Modal volume. Will be used for inference."
            )

        try:
            policy = ACTPolicy.from_pretrained(model_path).to(device="cuda")
            assert isinstance(policy, nn.Module)
            logger.info("Policy loaded successfully")
            policy.eval()

            # Initialize FastAPI app
            app = FastAPI()

            # input_features reflects the model input specifications
            input_features = {}
            input_features[model_specifics.state_key] = {
                "shape": model_specifics.state_size
            }
            for video_key in model_specifics.video_keys:
                input_features[video_key] = {"shape": model_specifics.video_size}
            if (
                model_specifics.env_key is not None
                and model_specifics.env_size is not None
            ):
                input_features[model_specifics.env_key] = {
                    "shape": model_specifics.env_size
                }
            last_bbox_computed: list[float] | None = None

            logger.info(f"Input features: {input_features}")

            def process_image(
                current_qpos: list[float],
                images: list[np.ndarray],
                image_names: list[str],
                target_size: tuple[int, int],
                image_for_bboxes: torch.Tensor | None,
                detect_instruction: str | None = None,
            ) -> np.ndarray:
                """
                Process images and perform inference using the policy.
                This is a placeholder; replace with your actual process_image implementation.
                """
                nonlocal last_bbox_computed
                nonlocal policy

                assert len(current_qpos) == model_specifics.state_size[0], (
                    f"State size mismatch: {len(current_qpos)} != {model_specifics.state_size[0]}"
                )
                assert len(images) <= len(model_specifics.video_keys), (
                    f"Number of images {len(images)} is more than the number of video keys {len(model_specifics.video_keys)}"
                )
                if len(images) > 0:
                    assert len(images[0].shape) == 3, (
                        f"Image shape is not correct, {images[0].shape} expected (H, W, C)"
                    )
                    assert len(images[0].shape) == 3 and images[0].shape[2] == 3, (
                        f"Image shape is not correct {images[0].shape} expected (H, W, 3)"
                    )

                with torch.no_grad(), torch.autocast(device_type="cuda"):
                    current_qpos = current_qpos.copy()
                    state_tensor = (
                        torch.from_numpy(current_qpos)
                        .view(1, len(current_qpos))
                        .float()
                        .to("cuda")
                    )

                    batch: dict[str, Any] = {
                        model_specifics.state_key: state_tensor,
                    }

                    # Add the bboxes to the batch if needed
                    if model_specifics.env_key is not None:
                        bboxes = paligemma_detect.remote(
                            # We add the batch dimension to the image_for_bboxes, which is B=1 here
                            frames=np.array([image_for_bboxes]),
                            instructions=[detect_instruction],
                        )
                        # For now we delete the batch dimension to stay compatible with the old code
                        bboxes = bboxes[0]
                        if bboxes == [0.0, 0.0, 0.0, 0.0]:
                            # We want to let the client know that he needs to retry with a new image
                            if last_bbox_computed is None:
                                raise RetryError(
                                    f"The object '{detect_instruction}' was not detected in the selected camera. Try with a different instruction or camera."
                                )
                            # Otherwise, we use the last computed bounding boxes
                            logger.debug(
                                f"No bounding boxes detected, using last computed: {last_bbox_computed}"
                            )
                            bboxes = last_bbox_computed
                        else:
                            logger.info(f"Detected bounding boxes: {bboxes}")

                        # last_bbox_computed = bboxes
                        if last_bbox_computed is None:
                            last_bbox_computed = bboxes
                        else:
                            # Do a rolling average of the last 10 bboxes
                            last_bbox_computed = [
                                (last_bbox_computed[i] * 9 + bboxes[i]) / 10
                                for i in range(len(bboxes))
                            ]

                        batch[model_specifics.env_key] = torch.tensor(
                            last_bbox_computed, dtype=torch.float32, device="cuda"
                        ).view(1, -1)

                    processed_images = []
                    for i, image in enumerate(images):
                        # TODO: Double check if image.shape[:2] is (H, W) or (W, H)
                        if image.shape[:2] != target_size:
                            logger.info(
                                f"Resizing image {image_names[i]} from {image.shape[:2]} to {target_size}"
                            )
                            image = cv2.resize(src=image, dsize=target_size)

                        tensor_image = (
                            torch.from_numpy(image)
                            .permute(2, 0, 1)
                            .unsqueeze(0)
                            .float()
                            .to("cuda")
                        )
                        tensor_image = tensor_image / 255.0
                        processed_images.append(tensor_image)
                        batch[image_names[i]] = tensor_image

                    # We process the batch
                    batch = policy.normalize_inputs(batch)  # type: ignore
                    if policy.config.image_features:  # type: ignore
                        batch = dict(batch)
                        batch["observation.images"] = [
                            batch[key]
                            for key in policy.config.image_features  # type: ignore
                        ]
                    actions = policy.model(batch)[0][:, : policy.config.n_action_steps]  # type: ignore
                    actions = policy.unnormalize_outputs({"action": actions})["action"]  # type: ignore
                    actions = actions.transpose(0, 1)
                    return actions.cpu().numpy()

            class InferenceRequest(BaseModel):
                encoded: str  # Will contain json_numpy encoded payload with image

            @app.post("/act")
            async def inference(request: InferenceRequest):
                """Endpoint for ACT policy inference."""
                nonlocal policy

                if policy is None:
                    raise HTTPException(status_code=500, detail="Policy not loaded")

                try:
                    # Decode the double-encoded payload
                    payload: dict = json_numpy.loads(request.encoded)
                    # Default size for Paligemma
                    target_size: tuple[int, int] = (224, 224)

                    # Get feature names
                    image_names = [
                        feature
                        for feature in input_features.keys()
                        if "image" in feature
                    ]

                    if model_specifics.state_key not in payload:
                        logger.error(
                            f"{model_specifics.state_key} not found in payload"
                        )
                        raise ValueError(
                            f"Missing required state key: {model_specifics.state_key} in payload"
                        )

                    if model_specifics.env_key is not None and (
                        "detect_instruction" not in payload
                        or "image_for_bboxes" not in payload
                    ):
                        logger.error(
                            f"'detect_instruction' or 'image_for_bboxes' not found in payload, got: {payload.keys()}"
                        )
                        raise ValueError(
                            f"'detect_instruction' or 'image_for_bboxes' required in payload, got {payload.keys()}"
                        )

                    if len(image_names) > 0:
                        # Look for any missing features in the payload
                        missing_features = [
                            feature
                            for feature in input_features.keys()
                            if feature not in payload
                        ]
                        if missing_features:
                            logger.error(
                                f"Missing features in payload: {missing_features}"
                            )
                            raise ValueError(
                                f"Missing required features: {missing_features} in payload"
                            )

                        shape = input_features[image_names[0]]["shape"]
                        target_size = (shape[2], shape[1])

                    # Infer actions
                    try:
                        actions = process_image(
                            current_qpos=payload[model_specifics.state_key],
                            images=[
                                payload[video_key]
                                for video_key in model_specifics.video_keys
                                if video_key in payload
                            ],
                            image_names=image_names,
                            target_size=target_size,
                            image_for_bboxes=payload.get("image_for_bboxes", None),
                            detect_instruction=payload.get("detect_instruction", None),
                        )
                    except RetryError as e:
                        return Response(
                            status_code=202,
                            content=str(e),
                        )

                    # Encode response using json_numpy
                    response = json_numpy.dumps(actions)
                    return response

                except Exception as e:
                    raise HTTPException(
                        status_code=500,
                        detail=str(e),
                    )

            def _update_server_status(
                supabase_client: Client,
                server_id: int,
                status: str,
            ):
                logger.info(
                    f"Updating server status to {status} for server_id {server_id}"
                )
                if status == "failed":
                    server_payload = {
                        "status": status,
                        "terminated_at": datetime.now(timezone.utc).isoformat(),
                    }
                    supabase_client.table("servers").update(server_payload).eq(
                        "id", server_id
                    ).execute()
                    # Update also the AI control session
                    ai_control_payload = {
                        "status": "stopped",
                        "ended_at": datetime.now(timezone.utc).isoformat(),
                    }
                    supabase_client.table("ai_control_sessions").update(
                        ai_control_payload
                    ).eq("server_id", server_id).execute()
                elif status == "stopped":
                    server_payload = {
                        "status": status,
                        "terminated_at": datetime.now(timezone.utc).isoformat(),
                    }
                    supabase_client.table("servers").update(server_payload).eq(
                        "id", server_id
                    ).execute()
                    # Update also the AI control session
                    ai_control_payload = {
                        "status": "stopped",
                        "ended_at": datetime.now(timezone.utc).isoformat(),
                    }
                    supabase_client.table("ai_control_sessions").update(
                        ai_control_payload
                    ).eq("server_id", server_id).execute()
                else:
                    raise NotImplementedError(
                        f"Status '{status}' not implemented for server update"
                    )

            # Send tunnel info back to caller if queue is provided
            if q is not None:
                tunnel_info = {
                    "url": tunnel.url,
                    "port": server_port,
                    "tcp_socket": tunnel.tcp_socket,
                    "model_id": model_id,
                    "timeout": timeout,
                    "server_id": server_id,
                }
                q.put(tunnel_info)
                logger.info(f"Tunnel info sent to queue: {tunnel_info}")

            logger.info(
                f"Tunnel opened and server ready after {time.time() - start_time} seconds"
            )

            # Start the FastAPI server
            config = uvicorn.Config(
                app, host="0.0.0.0", port=server_port, log_level="info"
            )
            inference_fastapi_server = uvicorn.Server(config)

            # Run the server until timeout or interruption
            try:
                logger.info(f"Starting Inference FastAPI server on port {server_port}")
                # Shutdown the server 10 seconds before the timeout to allow for cleanup
                await asyncio.wait_for(
                    inference_fastapi_server.serve(), timeout=timeout - 10
                )
            except asyncio.TimeoutError:
                logger.info(
                    "Timeout reached for Inference FastAPI server. Shutting down."
                )
                _update_server_status(supabase_client, server_id, "stopped")
            except Exception as e:
                logger.error(f"Server error: {e}")
                _update_server_status(supabase_client, server_id, "failed")
                raise HTTPException(
                    status_code=500,
                    detail=f"Server error: {e}",
                )
            finally:
                logger.info("Shutting down FastAPI server")
                await inference_fastapi_server.shutdown()

        except HTTPException as e:
            logger.error(f"HTTPException during server setup: {e.detail}")
            _update_server_status(supabase_client, server_id, "failed")
            raise e

        except Exception as e:
            logger.error(f"Error during server setup: {e}")
            _update_server_status(supabase_client, server_id, "failed")
            raise HTTPException(
                status_code=500,
                detail=f"Error during server setup: {e}",
            )


@app.function(
    image=FUNCTION_IMAGE,
    gpu=FUNCTION_GPU_TRAINING,
    # 15 minutes added for the rest of the code to execute
    timeout=FUNCTION_TIMEOUT_TRAINING + 15 * MINUTES,
    secrets=[
        modal.Secret.from_dict({"MODAL_LOGLEVEL": "DEBUG"}),
        modal.Secret.from_name("supabase"),
        modal.Secret.from_name("huggingface"),
    ],
    volumes={"/data": act_volume},
    cpu=FUNCTION_CPU_TRAINING,
)
def train(  # All these args should be verified in phosphobot
    training_id: int,
    dataset_name: str,
    wandb_api_key: str | None,
    model_name: str,
    training_params: TrainingParamsAct | TrainingParamsActWithBbox,
    max_hf_download_retries: int = 3,
    timeout_seconds: int = FUNCTION_TIMEOUT_TRAINING,
    **kwargs,
):
    from datetime import datetime, timezone

    from supabase import Client, create_client

    SUPABASE_URL = os.environ["SUPABASE_URL"]
    SUPABASE_KEY = os.environ["SUPABASE_SERVICE_ROLE_KEY"]
    supabase_client: Client = create_client(SUPABASE_URL, SUPABASE_KEY)

    hf_token = os.getenv("HF_TOKEN")

    if hf_token is None:
        raise ValueError("HF_TOKEN environment variable is not set")

    logger.info(f"🚀 Training {dataset_name} with id {training_id}")

    try:
        current_timestamp = str(datetime.now(timezone.utc).timestamp())
        output_dir = Path(f"/data/{model_name}/{current_timestamp}")
        data_dir = Path(f"/data/datasets/{dataset_name}")
        wandb_enabled = wandb_api_key is not None
        wandb_run_url = None

        logger.debug("Creating the HF repo...")
        if not HuggingFaceTokenValidator().has_write_access(
            hf_token=hf_token, hf_model_name=model_name
        ):
            raise ValueError(
                f"The provided HF token does not have write access to {dataset_name}"
            )

        if wandb_enabled:
            try:
                wandb.login(key=wandb_api_key, verify=True)
            except Exception as e:
                logger.info(
                    f"Failed to login to Weights & Biases: {e}. Disabling Weights & Biases."
                )
                wandb_enabled = False

        logger.info(f"Weights and biases enabled: {wandb_enabled}")

        logger.info(f"Downloading dataset {dataset_name}")
        for attempt in range(max_hf_download_retries):
            try:
                # We download the dataset to the cache to easily pass it to the training script
                dataset_path_as_str = snapshot_download(
                    repo_id=dataset_name,
                    repo_type="dataset",
                    revision="main",
                    local_dir=str(data_dir),
                    token=hf_token,
                )
                dataset_path = Path(dataset_path_as_str)
                logger.success(f"Dataset {dataset_name} downloaded to {dataset_path}")
                break  # Exit the loop if download is successful
            except Exception as e:
                logger.warning(f"Attempt {attempt + 1} failed: {e}")
                if attempt < max_hf_download_retries - 1:
                    time.sleep(1)  # Wait for 1 second before retrying
                else:
                    raise RuntimeError(
                        f"Failed to download dataset {dataset_name} after {max_hf_download_retries} attempts, is Hugging Face down ? : {e}"
                    )

        # If doing ACT with bboxes, calculate the bounding boxes and remove the episodes we fail to detect from the dataset
        if isinstance(training_params, TrainingParamsActWithBbox):
            from .helper import compute_bboxes

            logger.info(
                f"Computing bounding boxes for dataset {dataset_name}, this should take about 5 minutes.."
            )
            dataset_path, number_of_valid_episodes = compute_bboxes(
                dataset_root_path=dataset_path,
                detect_instruction=training_params.target_detection_instruction,
                image_key=training_params.image_key,
                dataset_name=dataset_name,
                image_keys_to_keep=training_params.image_keys_to_keep,
            )
            logger.success(f"Bounding boxes computed and saved to {dataset_path}")
            dataset_name = "phospho-app/" + dataset_path.name

            logger.info(f"Uploading dataset {dataset_name} to Hugging Face")
            api = HfApi(token=hf_token)
            api.create_repo(
                repo_type="dataset",
                repo_id=dataset_name,
                token=hf_token,
                exist_ok=True,
            )
            api.upload_folder(
                repo_type="dataset",
                folder_path=str(dataset_path),
                repo_id=dataset_name,
                token=hf_token,
            )
            api.create_branch(
                repo_id=dataset_name,
                repo_type="dataset",
                branch="v2.0",
                token=True,
                exist_ok=True,
            )
            api.upload_folder(
                repo_type="dataset",
                folder_path=str(dataset_path),
                repo_id=dataset_name,
                token=hf_token,
                revision="v2.0",
            )
            logger.success(
                f"Dataset {dataset_name} uploaded to Hugging Face successfully"
            )

            if number_of_valid_episodes < MIN_NUMBER_OF_EPISODES:
                visualizer_url = (
                    f"https://lerobot-visualize-dataset.hf.space/{dataset_name}"
                )
                raise RuntimeError(
                    f"The object '{training_params.target_detection_instruction}' was detected in {number_of_valid_episodes} episodes in {training_params.image_key} camera"
                    f" (should be: {MIN_NUMBER_OF_EPISODES} episodes min)."
                    f" This is not enough to train a model. Check your dataset: {visualizer_url} and rephrase the instruction."
                )

        else:
            # Normal ACT: Resize the dataset to 320x240 otherwise there are too many Cuda OOM errors
            resized_successful, need_to_compute_stats = resize_dataset(
                dataset_root_path=dataset_path,
                resize_to=(320, 240),
            )
            if not resized_successful:
                raise RuntimeError(
                    f"Failed to resize dataset {dataset_name} to 320x240, is the dataset in the right format ?"
                )
            logger.info(
                f"Resized dataset {dataset_name} to 320x240, need to recompute stats: {need_to_compute_stats}"
            )

            if need_to_compute_stats:
                from .helper import compute_stats, tensor_to_list

                stats = tensor_to_list(
                    compute_stats(
                        dataset_path,
                        num_workers=int(FUNCTION_CPU_TRAINING),
                    )
                )
                STATS_FILE = dataset_path / "meta" / "stats.json"
                with open(STATS_FILE, "w") as f:
                    json.dump(stats, f, indent=4)

                logger.success(f"Stats computed and saved to {STATS_FILE}")

        # Load the dataset with phosphobot to fix episodes.jsonl issues (usually: missing episodes)
        dataset = LeRobotDataset(path=str(dataset_path), enforce_path=False)
        dataset.load_meta_models()

        # Determine correct batch size and steps
        validated_info_model = InfoModel.from_json(
            meta_folder_path=str(dataset_path / "meta")
        )
        number_of_cameras = len(validated_info_model.features.observation_images)
        if training_params.batch_size is None:
            # This is a euristic value determined through experimentation
            # It will change depending on the GPU used, but 120 works well for A10G GPUs
            training_params.batch_size = (
                120 // number_of_cameras if number_of_cameras > 0 else 100
            )
        if training_params.steps is None:
            training_params.steps = min(800_000 // training_params.batch_size, 8_000)

        # Run the training process with a timeout to ensure we can execute the rest of the code
        try:
            asyncio.run(
                run_act_training(
                    dataset_name=dataset_name,
                    dataset_path=str(dataset_path),
                    training_params=training_params,
                    output_dir=str(output_dir),
                    wandb_enabled=wandb_enabled,
                    timeout_seconds=timeout_seconds,
                )
            )
        except TimeoutError as te:
            logger.warning(
                "Training timed out—uploading partial checkpoint before failing",
                exc_info=te,
            )
            _upload_partial_checkpoint(output_dir, model_name, hf_token)
            # re-raise so the outer except marks it failed
            raise te

        # We now upload the trained model to the HF repo
        api = HfApi(token=hf_token)
        files_directory = output_dir / "checkpoints" / "last" / "pretrained_model"
        output_paths: list[Path] = []
        for item in files_directory.glob("**/*"):
            if item.is_file():
                logger.debug(f"Uploading {item}")
                api.upload_file(
                    repo_type="model",
                    path_or_fileobj=str(item.resolve()),
                    path_in_repo=item.name,
                    repo_id=model_name,
                    token=hf_token,
                )
                output_paths.append(item)

        # Upload other checkpoints as well
        for item in output_dir.glob("checkpoints/*/pretrained_model/*"):
            if item.is_file():
                # Will upload all checkpoints under the name checkpoint-{number}/
                rel_path = item.relative_to(output_dir)
                number = rel_path.parts[1]
                if number == "last":
                    continue
                checkpoint_number = int(rel_path.parts[1])

                # Create revision if it doesn't exist
                api.create_branch(
                    repo_id=model_name,
                    repo_type="model",
                    branch=str(checkpoint_number),
                    token=hf_token,
                    exist_ok=True,
                )

                api.upload_file(
                    repo_type="model",
                    revision=str(checkpoint_number),
                    path_or_fileobj=str(item.resolve()),
                    path_in_repo=item.name,
                    repo_id=model_name,
                    token=hf_token,
                )
                output_paths.append(item)

        # Generate the README file
        readme = generate_readme(
            model_type="act",
            dataset_repo_id=dataset_name,
            folder_path=output_dir,
            wandb_run_url=wandb_run_url,
            steps=training_params.steps,
            epochs=None,
            batch_size=training_params.batch_size,
            return_readme_as_bytes=True,
        )
        api.upload_file(
            repo_type="model",
            path_or_fileobj=readme,
            path_in_repo="README.md",
            repo_id=model_name,
            token=hf_token,
        )
        huggingface_model_url = f"https://huggingface.co/{model_name}"
        logger.info(f"Model successfully uploaded to {huggingface_model_url}")
        logger.info(f"✅ Training {training_id} for {dataset_name} completed")
        logger.info(f"Wandb run URL: {wandb_run_url}")

        terminated_at = datetime.now(timezone.utc).isoformat()

        supabase_client.table("trainings").update(
            {
                "status": "succeeded",
                "terminated_at": terminated_at,
            }
        ).eq("id", training_id).execute()
    except Exception as e:
        logger.error(f"🚨 Training {training_id} for {dataset_name} failed: {e}")
        terminated_at = datetime.now(timezone.utc).isoformat()

        supabase_client.table("trainings").update(
            {
                "status": "failed",
                "terminated_at": terminated_at,
            }
        ).eq("id", training_id).execute()

        readme = generate_readme(
            model_type="act",
            dataset_repo_id=dataset_name,
            folder_path=output_dir,
            wandb_run_url=wandb_run_url,
            steps=training_params.steps,
            epochs=None,
            batch_size=training_params.batch_size,
            error_traceback=str(e),
            return_readme_as_bytes=True,
        )
        api = HfApi(token=hf_token)

        api.upload_file(
            repo_type="model",
            path_or_fileobj=readme,
            path_in_repo="README.md",
            repo_id=model_name,
            token=hf_token,
        )

        raise e
    finally:
        # Remove secrets
        if os.path.exists("/root/.huggingface"):
            os.remove("/root/.huggingface")
        if os.path.exists("/root/.netrc"):
            os.remove("/root/.netrc")<|MERGE_RESOLUTION|>--- conflicted
+++ resolved
@@ -6,11 +6,6 @@
 from typing import Any
 
 import cv2
-<<<<<<< HEAD
-import wandb
-import shutil
-=======
->>>>>>> 51b4b25a
 import numpy as np
 import wandb
 from fastapi import Response
