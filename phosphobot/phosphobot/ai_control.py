import asyncio
from datetime import datetime, timezone
from typing import Dict, List, Literal

import httpx
import numpy as np
from fastapi import HTTPException
from loguru import logger

from phosphobot.am.act import ACT, ACTSpawnConfig
from phosphobot.am.smolvla import SmolVLA, SmolVLASpawnConfig
from phosphobot.am.gr00t import Gr00tN1, Gr00tSpawnConfig
from phosphobot.camera import AllCameras
from phosphobot.control_signal import AIControlSignal
from phosphobot.hardware.base import BaseManipulator
from phosphobot.models import ServerInfoResponse
from phosphobot.supabase import get_client
from phosphobot.utils import get_tokens


class CustomAIControlSignal(AIControlSignal):
    def __init__(self):
        super().__init__()
        self._supabase_client = None
        self._last_status_update = None

    def _update_supabase(
        self, started_at: datetime | None = None, ended_at: datetime | None = None
    ):
        # schedule the real work in the running loop
        if self._status == self._last_status_update:
            return
        loop = asyncio.get_event_loop()
        loop.create_task(self._update_supabase_async(started_at, ended_at))

    async def _update_supabase_async(
        self, started_at: datetime | None = None, ended_at: datetime | None = None
    ):
        if not self._supabase_client:
            self._supabase_client = await get_client()

        payload = {"status": self._status}
        if started_at is not None:
            payload["started_at"] = started_at.isoformat()
        if ended_at is not None:
            payload["ended_at"] = ended_at.isoformat()

        try:
            await (
                self._supabase_client.table("ai_control_sessions")
                .update(payload)
                .eq("id", self.id)
                .execute()
            )
            self._last_status_update = self._status
        except Exception as e:
            logger.warning(f"Error updating Supabase: {e}")

    def new_id(self):
        super().new_id()

    def start(self):
        with self._lock:
            self._is_in_loop = True
            self._status = "waiting"
            self._update_supabase()

    def set_running(self):
        with self._lock:
            self._is_in_loop = True
            self._status = "running"
            self._update_supabase(started_at=datetime.now(timezone.utc))

    def stop(self):
        with self._lock:
            self._is_in_loop = False
            self._status = "stopped"
            self._update_supabase(ended_at=datetime.now(timezone.utc))

    def is_in_loop(self):
        with self._lock:
            return self._is_in_loop

    @property
    def status(self) -> Literal["stopped", "running", "paused", "waiting"]:
        return self._status

    @status.setter
    def status(self, value: Literal["stopped", "running", "paused", "waiting"]):
        if value == "stopped":
            self.stop()
        elif value == "running":
            self._status = value
            with self._lock:
                self._is_in_loop = True
        elif value == "paused":
            self._status = value
        elif value == "waiting":
            self._status = value
            with self._lock:
                self._is_in_loop = True

        self._update_supabase()


async def setup_ai_control(
    robots: List[BaseManipulator],
    all_cameras: AllCameras,
    ai_control_signal_id: str,
    model_type: Literal["gr00t", "ACT", "ACT_BBOX", "smolvla"],
    model_id: str = "PLB/GR00T-N1-lego-pickup-mono-2",
    cameras_keys_mapping: dict[str, int] | None = None,
    init_connected_robots: bool = True,
    verify_cameras: bool = True,
    checkpoint: int | None = None,
<<<<<<< HEAD
) -> tuple[Gr00tN1 | ACT | SmolVLA, Gr00tSpawnConfig | ACTSpawnConfig | SmolVLASpawnConfig, ServerInfoResponse]:
=======
) -> tuple[Gr00tN1 | ACT, Gr00tSpawnConfig | ACTSpawnConfig, ServerInfoResponse]:
>>>>>>> 05d00052
    """
    Setup the AI control loop by spawning the inference server and returning the model.
    This function is called when the user clicks on the "Start AI Control" button in the UI.
    """

    tokens = get_tokens()
    if tokens.MODAL_API_URL is None:
        raise HTTPException(
            status_code=400,
            detail="Modal API key not found. Please check your configuration.",
        )

    supabase_client = await get_client()
    session = await supabase_client.auth.get_session()
    if session is None:
        raise HTTPException(
            status_code=401,
            detail="Session expired. Please log in again.",
        )

    model_types: Dict[str, type[ACT | Gr00tN1 | SmolVLA]] = {
        "gr00t": Gr00tN1,
        "ACT": ACT,
        "ACT_BBOX": ACT,
        "smolvla": SmolVLA,
    }

    try:
        model_used = model_types[model_type]
        model_spawn_config = model_used.fetch_and_verify_config(
            model_id=model_id,
            all_cameras=all_cameras,
            robots=robots,  # type: ignore
            cameras_keys_mapping=cameras_keys_mapping,
            verify_cameras=verify_cameras,
        )
    except Exception as e:
        raise HTTPException(
            status_code=400,
            detail=f"Model verification failed for {model_type}: {e}",
        )

    def sanitize(o):
        if isinstance(o, float):
            return 0.0 if (np.isnan(o) or np.isinf(o)) else o
        if isinstance(o, dict):
            return {k: sanitize(v) for k, v in o.items()}
        if isinstance(o, list):
            return [sanitize(v) for v in o]
        return o

    # We need to sanitize the model_spawn_config to avoid sending NaN or Inf values
    # the json_encoders in the pydantic model doesn't work when we do .model_dump(mode='json')
    # because of weird types:
    # pydantic_core._pydantic_core.PydanticSerializationError: Error calling function `<lambda>`: TypeError: ufunc 'isnan' not supported for the input types, and the inputs could not be safely coerced to any supported types according to the casting rule ''safe''
    # i have a headache so let's just do it manually
    raw = model_spawn_config.model_dump()
    clean = sanitize(raw)

    async with httpx.AsyncClient(timeout=120) as client:
        response = await client.post(
            url=f"{tokens.MODAL_API_URL}/spawn",
            json={
                "model_id": model_id,
                "checkpoint": checkpoint,
                "model_type": model_type,
                "timeout": 15 * 60,
                "model_specifics": clean,
            },
            headers={
                "Authorization": f"Bearer {session.access_token}",
                "Content-Type": "application/json",
            },
        )

    if response.status_code != 200:
        logger.error(f"Failed to start inference server: {response.text}")
        await (
            supabase_client.table("ai_control_sessions")
            .update(
                {
                    "status": "stopped",
                }
            )
            .eq("id", ai_control_signal_id)
            .execute()
        )
        raise HTTPException(
            status_code=500,
            detail=f"Failed to start inference server: {response.text}",
        )

    server_info = ServerInfoResponse.model_validate(response.json())

    connects_through_tcp = ["gr00t"]

    if model_type in connects_through_tcp:
        server_url = server_info.tcp_socket[0]
        server_port = server_info.tcp_socket[1]
    else:
        server_url = server_info.url
        server_port = server_info.port

    model = model_types[model_type](
        server_url=server_url,
        server_port=server_port,
        **model_spawn_config.model_dump(),
    )

    if init_connected_robots:
        # Reset the robot to the initial position
        logger.debug("Resetting robot to initial position")
        if len(robots) == 0:
            raise HTTPException(
                status_code=400,
                detail="No robot connected. Exiting AI control loop.",
            )
        for robot in robots:
            await robot.move_to_initial_position(open_gripper=True)

    return model, model_spawn_config, server_info<|MERGE_RESOLUTION|>--- conflicted
+++ resolved
@@ -113,11 +113,8 @@
     init_connected_robots: bool = True,
     verify_cameras: bool = True,
     checkpoint: int | None = None,
-<<<<<<< HEAD
 ) -> tuple[Gr00tN1 | ACT | SmolVLA, Gr00tSpawnConfig | ACTSpawnConfig | SmolVLASpawnConfig, ServerInfoResponse]:
-=======
-) -> tuple[Gr00tN1 | ACT, Gr00tSpawnConfig | ACTSpawnConfig, ServerInfoResponse]:
->>>>>>> 05d00052
+
     """
     Setup the AI control loop by spawning the inference server and returning the model.
     This function is called when the user clicks on the "Start AI Control" button in the UI.
