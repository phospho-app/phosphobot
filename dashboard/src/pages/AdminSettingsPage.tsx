import { HuggingFaceKeyInput } from "@/components/common/huggingface-key";
import { LoadingPage } from "@/components/common/loading";
import { WandBKeyInput } from "@/components/common/wandb-key";
import { Button } from "@/components/ui/button";
import {
  Card,
  CardContent,
  CardDescription,
  CardHeader,
  CardTitle,
} from "@/components/ui/card";
import { Input } from "@/components/ui/input";
import { Label } from "@/components/ui/label";
import {
  Select,
  SelectContent,
  SelectItem,
  SelectTrigger,
  SelectValue,
} from "@/components/ui/select";
import { Textarea } from "@/components/ui/textarea";
<<<<<<< HEAD
import { fetchWithBaseUrl } from "@/lib/utils";
=======
import { fetchWithBaseUrl, fetcher } from "@/lib/utils";
>>>>>>> f2b47b60
import { AdminSettings, AdminTokenSettings } from "@/types";
import { Camera, CircleCheck, Database, Key, Play } from "lucide-react";
import { useEffect, useRef, useState } from "react";
import useSWR from "swr";

export default function AdminPage() {
  const [validationErrors, setValidationErrors] = useState<
    Record<string, string>
  >({});
  const isInitialMount = useRef(true);

  const { data: adminSettings, mutate } = useSWR<AdminSettings>(
    "/admin/settings",
    fetchWithBaseUrl,
    { revalidateOnFocus: false, revalidateOnReconnect: false },
  );

  const { data: adminSettingsTokens } = useSWR<AdminTokenSettings>(
    ["/admin/settings/tokens"],
    ([url]) => fetchWithBaseUrl(url, "POST"),
  );

  // Validation
  const validateDatasetName = (value: string) => {
    const validDatasetPattern = /^[a-zA-Z0-9._-]+$/;
    return validDatasetPattern.test(value)
      ? ""
      : "Dataset name can only contain letters, numbers, ., _, -";
  };
  const validateFrequency = (value: number) =>
    value > 0 ? "" : "Frequency must be greater than 0";
  const validateVideoSize = (w: number, h: number) =>
    w > 0 && h > 0 ? "" : "Video dimensions must be positive numbers";

<<<<<<< HEAD
  // Save settings to server
  const saveSettings = async (settings: AdminSettings) => {
    try {
      const result = await fetchWithBaseUrl("/admin/form/usersettings", "POST", settings);

      if (result !== undefined) {
        setFormSubmitted((prev) => ({ ...prev, userSettings: true }));
        setUserError("");
        setTimeout(
          () => setFormSubmitted((prev) => ({ ...prev, userSettings: false })),
          3000,
        );
      }
      // eslint-disable-next-line @typescript-eslint/no-explicit-any
    } catch (err: any) {
      console.error(err);
      setUserError(err.message || "An error occurred while saving settings.");
    }
  };

=======
>>>>>>> f2b47b60
  // Auto-save on changes
  useEffect(() => {
    if (!adminSettings) return;
    // skip initial mount
    if (isInitialMount.current) {
      isInitialMount.current = false;
    } else if (!Object.values(validationErrors).some((e) => e)) {
      fetchWithBaseUrl("/admin/form/usersettings", "POST", adminSettings);
    }
  }, [adminSettings, validationErrors]);

  const handleSettingChange = <K extends keyof AdminSettings>(
    key: K,
    value: AdminSettings[K],
  ) => {
    if (!adminSettings) return;
    let error = "";
    let [w, h] = adminSettings.video_size;

    switch (key) {
      case "dataset_name":
        error = validateDatasetName(value as string);
        break;
      case "freq":
        error = validateFrequency(value as number);
        break;
      case "video_size":
        [w, h] = value as [number, number];
        error = validateVideoSize(w, h);
        break;
    }

    setValidationErrors((prev) => ({ ...prev, [key]: error }));
    mutate({ ...adminSettings, [key]: value }, false);
  };

  if (!adminSettings) return <LoadingPage />;

  return (
    <div>
      {/* API Keys */}
      <Card className="mb-4">
        <CardHeader>
          <CardTitle className="flex items-center gap-2">
            <Key className="h-5 w-5 text-primary" />
            API Key Settings
          </CardTitle>
        </CardHeader>
        <CardContent className="space-y-4">
          <HuggingFaceKeyInput />
          {adminSettingsTokens?.huggingface && (
            <div className="flex items-center gap-2 text-xs text-green-500">
              <CircleCheck className="h-4 w-4" /> Token set
            </div>
          )}
        </CardContent>
        <CardContent className="space-y-4">
          <WandBKeyInput />
          {adminSettingsTokens?.wandb && (
            <div className="flex items-center gap-2 text-xs text-green-500">
              <CircleCheck className="h-4 w-4" /> Token set
            </div>
          )}
        </CardContent>
      </Card>

      {/* Settings Cards */}
      <div className="grid gap-6 md:grid-cols-2 lg:grid-cols-2">
        {/* Recording Settings */}
        <Card>
          <CardHeader>
            <CardTitle className="flex items-center gap-2">
              <Play className="h-5 w-5 text-primary" /> Recording Settings
            </CardTitle>
            <CardDescription>Configure data recording</CardDescription>
          </CardHeader>
          <CardContent className="space-y-4">
            <div className="space-y-2">
              <Label htmlFor="freq">Recording Frequency (Hz)</Label>
              <Input
                id="freq"
                type="number"
                value={adminSettings.freq}
                onChange={(e) => handleSettingChange("freq", +e.target.value)}
              />
              {validationErrors.freq && (
                <p className="text-red-500 text-sm">{validationErrors.freq}</p>
              )}
            </div>
            <div className="space-y-2">
              <Label>Video Codec</Label>
              <Select
                value={adminSettings.video_codec}
                onValueChange={(v) => handleSettingChange("video_codec", v)}
              >
                <SelectTrigger>
                  <SelectValue placeholder="Select codec" />
                </SelectTrigger>
                <SelectContent>
                  {["mp4v", "avc1", "hev1", "hvc1", "avc3", "av01", "vp09"].map(
                    (c) => (
                      <SelectItem key={c} value={c}>
                        {c}
                      </SelectItem>
                    ),
                  )}
                </SelectContent>
              </Select>
            </div>
            <div className="space-y-2">
              <Label>Video Size</Label>
              <div className="flex gap-2">
                <Input
                  placeholder="Width"
                  value={adminSettings.video_size[0]}
                  onChange={(e) =>
                    handleSettingChange("video_size", [
                      +e.target.value,
                      adminSettings.video_size[1],
                    ])
                  }
                />
                <Input
                  placeholder="Height"
                  value={adminSettings.video_size[1]}
                  onChange={(e) =>
                    handleSettingChange("video_size", [
                      adminSettings.video_size[0],
                      +e.target.value,
                    ])
                  }
                />
              </div>
              {validationErrors.video_size && (
                <p className="text-red-500 text-sm">
                  {validationErrors.video_size}
                </p>
              )}
            </div>
            <Button
              variant="outline"
              className="cursor-pointer"
              onClick={(e) => {
                e.preventDefault();
                window.location.href = "/viz";
              }}
            >
              <Camera className="size-4 mr-2" />
              Camera Settings
            </Button>
          </CardContent>
        </Card>

        {/* Dataset Settings */}
        <Card>
          <CardHeader>
            <CardTitle className="flex items-center gap-2">
              <Database className="h-5 w-5 text-primary" /> Dataset Settings
            </CardTitle>
            <CardDescription>Configure dataset properties</CardDescription>
          </CardHeader>
          <CardContent className="space-y-4">
            <div className="space-y-2">
              <Label htmlFor="dataset_name">Dataset Name</Label>
              <Input
                id="dataset_name"
                type="text"
                value={adminSettings.dataset_name}
                onChange={(e) =>
                  handleSettingChange("dataset_name", e.target.value)
                }
              />
              {validationErrors.dataset_name && (
                <p className="text-red-500 text-sm">
                  {validationErrors.dataset_name}
                </p>
              )}
            </div>
            <div className="space-y-2">
              <Label htmlFor="task_instruction">Task Instruction</Label>
              <Textarea
                id="task_instruction"
                value={adminSettings.task_instruction}
                onChange={(e) =>
                  handleSettingChange("task_instruction", e.target.value)
                }
                className="min-h-[80px] resize-y"
              />
            </div>
            <div className="space-y-2">
              <Label>Episode Format</Label>
              <Select
                value={adminSettings.episode_format}
                onValueChange={(v) =>
                  // eslint-disable-next-line @typescript-eslint/no-explicit-any
                  handleSettingChange("episode_format", v as any)
                }
              >
                <SelectTrigger>
                  <SelectValue placeholder="Select format" />
                </SelectTrigger>
                <SelectContent>
                  <SelectItem value="lerobot_v2.1">lerobot_v2.1</SelectItem>
                  <SelectItem value="lerobot_v2">lerobot_v2</SelectItem>
                  <SelectItem value="json">json</SelectItem>
                </SelectContent>
              </Select>
            </div>
          </CardContent>
        </Card>
      </div>
    </div>
  );
}<|MERGE_RESOLUTION|>--- conflicted
+++ resolved
@@ -19,11 +19,8 @@
   SelectValue,
 } from "@/components/ui/select";
 import { Textarea } from "@/components/ui/textarea";
-<<<<<<< HEAD
-import { fetchWithBaseUrl } from "@/lib/utils";
-=======
+
 import { fetchWithBaseUrl, fetcher } from "@/lib/utils";
->>>>>>> f2b47b60
 import { AdminSettings, AdminTokenSettings } from "@/types";
 import { Camera, CircleCheck, Database, Key, Play } from "lucide-react";
 import { useEffect, useRef, useState } from "react";
@@ -37,13 +34,13 @@
 
   const { data: adminSettings, mutate } = useSWR<AdminSettings>(
     "/admin/settings",
-    fetchWithBaseUrl,
+    fetcher,
     { revalidateOnFocus: false, revalidateOnReconnect: false },
   );
 
   const { data: adminSettingsTokens } = useSWR<AdminTokenSettings>(
     ["/admin/settings/tokens"],
-    ([url]) => fetchWithBaseUrl(url, "POST"),
+    ([url]) => fetcher(url, "POST"),
   );
 
   // Validation
@@ -58,29 +55,7 @@
   const validateVideoSize = (w: number, h: number) =>
     w > 0 && h > 0 ? "" : "Video dimensions must be positive numbers";
 
-<<<<<<< HEAD
-  // Save settings to server
-  const saveSettings = async (settings: AdminSettings) => {
-    try {
-      const result = await fetchWithBaseUrl("/admin/form/usersettings", "POST", settings);
-
-      if (result !== undefined) {
-        setFormSubmitted((prev) => ({ ...prev, userSettings: true }));
-        setUserError("");
-        setTimeout(
-          () => setFormSubmitted((prev) => ({ ...prev, userSettings: false })),
-          3000,
-        );
-      }
-      // eslint-disable-next-line @typescript-eslint/no-explicit-any
-    } catch (err: any) {
-      console.error(err);
-      setUserError(err.message || "An error occurred while saving settings.");
-    }
-  };
-
-=======
->>>>>>> f2b47b60
+
   // Auto-save on changes
   useEffect(() => {
     if (!adminSettings) return;
