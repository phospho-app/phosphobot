import { LoadingPage } from "@/components/common/loading";
import { Alert, AlertDescription, AlertTitle } from "@/components/ui/alert";
import {
  Breadcrumb,
  BreadcrumbItem,
  BreadcrumbLink,
  BreadcrumbList,
  BreadcrumbSeparator,
} from "@/components/ui/breadcrumb";
import { Button } from "@/components/ui/button";
import { Checkbox } from "@/components/ui/checkbox";
import {
  Dialog,
  DialogContent,
  DialogDescription,
  DialogFooter,
  DialogHeader,
  DialogTitle,
} from "@/components/ui/dialog";
import {
  DropdownMenu,
  DropdownMenuContent,
  DropdownMenuItem,
  DropdownMenuTrigger,
} from "@/components/ui/dropdown-menu";
import { Input } from "@/components/ui/input";
import { Label } from "@/components/ui/label";
import {
  Select,
  SelectContent,
  SelectItem,
  SelectTrigger,
  SelectValue,
} from "@/components/ui/select";
import {
  Table,
  TableBody,
  TableCell,
  TableHeader,
  TableRow,
} from "@/components/ui/table";
import {
  Tooltip,
  TooltipContent,
  TooltipProvider,
  TooltipTrigger,
} from "@/components/ui/tooltip";
import { useGlobalStore } from "@/lib/hooks";
import { fetchWithBaseUrl, fetcher } from "@/lib/utils";
import { DatasetInfoResponse, ServerStatus } from "@/types";
import {
  AlertCircle,
  ArrowUpFromLine,
  ChevronRight,
  Download,
  ExternalLink,
  Eye,
  File,
  Folder,
  LoaderCircle,
  MoreVertical,
  Plus,
  Repeat,
  Trash2,
  Wrench,
} from "lucide-react";
import { useEffect, useMemo, useState } from "react";
import { redirect, useParams, useSearchParams } from "react-router-dom";
import { Link } from "react-router-dom";
import { toast } from "sonner";
import useSWR from "swr";

interface FileItem {
  name: string;
  path: string;
  absolute_path: string;
  is_dir: boolean;
  is_dataset_dir: boolean;
  browseUrl: string;
  huggingfaceUrl?: string;
  downloadUrl?: string;
  previewUrl?: string | null;
  canDeleteDataset?: boolean;
  deleteDatasetAction?: string;
}
interface BrowseData {
  directoryTitle: string;
  tokenError?: string;
  items: FileItem[];
  episode_ids?: number[];
  episode_paths?: string[];
}

interface DatasetInfos {
  [key: string]: DatasetInfoResponse | null;
}
interface MergeDialogProps {
  selectedItems: string[];
  datasetInfos: DatasetInfos;
  setMergeModalOpen: (open: boolean) => void;
  mergeMultipleDatasets: (
    mergedName: string,
    imageKeyMappings: Record<string, string>,
  ) => void;
}

const MergeDialog: React.FC<MergeDialogProps> = ({
  selectedItems,
  datasetInfos,
  setMergeModalOpen,
  mergeMultipleDatasets,
}) => {
  const [mergedDatasetName, setMergedDatasetName] = useState("");

  // Create state to track image key mappings
  const [imageKeyMappings, setImageKeyMappings] = useState<
    Record<string, string>
  >({});

  // Get source dataset image keys
  const sourceDatasetImageKeys =
    datasetInfos[selectedItems[0]]?.image_keys || [];
  // Get target dataset image keys
  const targetDatasetImageKeys =
    datasetInfos[selectedItems[1]]?.image_keys || [];

  // Handle image key selection change
  const handleImageKeyChange = (sourceKey: string, targetKey: string) => {
    setImageKeyMappings((prev) => ({
      ...prev,
      [sourceKey]: targetKey,
    }));
  };

  const handleMerge = () => {
    // Pass both the dataset name and the image key mappings
    mergeMultipleDatasets(mergedDatasetName, imageKeyMappings);
  };

  const allKeysMapped =
    sourceDatasetImageKeys.length > 0 &&
    sourceDatasetImageKeys.every((key) => !!imageKeyMappings[key]);

  const previewImageComponent = (
    imageKey: string,
    datasetInfos: DatasetInfos,
    sourceOrTarget: "Source" | "Target",
  ) => {
    return (
      <div className="border rounded-md p-2 w-32">
        <p className="text-xs mb-1">{sourceOrTarget}</p>
        <div className="h-20 flex items-center justify-center">
          <img
            src={`data:image/jpeg;base64,${datasetInfos[selectedItems[0]]?.image_frames?.[imageKey] ?? ""}`}
            alt={`Preview of ${imageKey}`}
            className="max-h-full max-w-full object-contain"
          />
        </div>
        <p className="text-xs mt-1 truncate">{imageKey}</p>
      </div>
    );
  };

  return (
    <DialogContent className="sm:max-w-2xl max-h-[110vh] overflow-y-auto">
      <DialogHeader>
        <DialogTitle>Merge Datasets</DialogTitle>
      </DialogHeader>

      <div className="grid gap-4 py-4">
        <div className="grid gap-2">
          <Label htmlFor="mergedDatasetName">New Dataset Name</Label>
          <Input
            id="mergedDatasetName"
            value={mergedDatasetName}
            onChange={(e) => {
              const value = e.target.value;
              // Allow only characters that are not whitespace or "/"
              if (/^[^\s/]*$/.test(value)) {
                setMergedDatasetName(value);
              }
            }}
            placeholder="Enter a name for the merged dataset"
            className="w-full"
          />
        </div>

        {sourceDatasetImageKeys.length > 0 && (
          <p className="text-sm text-muted-foreground">
            Map all image keys from dataset <code>{selectedItems[0]}</code> to
            their corresponding keys in dataset <code>{selectedItems[1]}</code>.
            {!allKeysMapped && sourceDatasetImageKeys.length > 0 && (
              <span className="text-accent ml-1">
                All image keys must be mapped before merging.
              </span>
            )}
          </p>
        )}

        <div className="space-y-4">
          {sourceDatasetImageKeys.length > 0 &&
            targetDatasetImageKeys.length > 0 &&
            sourceDatasetImageKeys.map((sourceKey) => (
              <div key={sourceKey} className="grid gap-2">
                <Label className="text-sm">
                  Match <code>{sourceKey}</code> from dataset{" "}
                  <code>{selectedItems[0]}</code>
                </Label>

                <div className="flex gap-3 items-center">
                  {/* Source image preview */}
                  {previewImageComponent(sourceKey, datasetInfos, "Source")}

                  <div className="text-center text-sm">→</div>

                  {/* Target image preview (only shows when selected) */}
                  {imageKeyMappings[sourceKey] ? (
                    <>
                      {previewImageComponent(
                        imageKeyMappings[sourceKey],
                        datasetInfos,
                        "Target",
                      )}
                    </>
                  ) : (
                    <div className="border border-dashed rounded-md p-2 h-32 w-32 flex items-center justify-center ">
                      <p className="text-xs text-muted ">Select target image</p>
                    </div>
                  )}

                  <div className="flex-grow">
                    <Select
                      onValueChange={(value) =>
                        handleImageKeyChange(sourceKey, value)
                      }
                    >
                      <SelectTrigger className="w-full">
                        <SelectValue placeholder="Select matching image key" />
                      </SelectTrigger>
                      <SelectContent className="max-h-60 overflow-y-auto">
                        {targetDatasetImageKeys.map((targetKey) => (
                          <SelectItem
                            key={targetKey}
                            value={targetKey}
                            className="py-2"
                          >
                            <div className="flex items-center gap-2">
                              <div className="w-12 h-9 flex items-center justify-center overflow-hidden rounded">
                                <img
                                  src={`data:image/jpeg;base64,${datasetInfos[selectedItems[1]]?.image_frames?.[targetKey] ?? ""}`}
                                  alt={`Preview of ${targetKey}`}
                                  className="max-h-full max-w-full object-contain"
                                />
                              </div>
                              <span className="truncate text-sm">
                                {targetKey}
                              </span>
                            </div>
                          </SelectItem>
                        ))}
                      </SelectContent>
                    </Select>
                  </div>
                </div>
              </div>
            ))}
        </div>
      </div>

      <DialogFooter>
        <Button variant="outline" onClick={() => setMergeModalOpen(false)}>
          Cancel
        </Button>
        <Button
          variant="destructive"
          onClick={handleMerge}
          disabled={!mergedDatasetName.trim() || !allKeysMapped}
        >
          Merge
        </Button>
      </DialogFooter>
    </DialogContent>
  );
};

export default function FileBrowser() {
  const params = useParams();
  const [searchParams] = useSearchParams();
  const path = params.path || searchParams.get("path") || "";

  const { data, error, mutate } = useSWR<BrowseData>(
    ["/files", path],
    ([url]) => fetcher(url, "POST", { path }),
  );

  const [confirmDeleteOpen, setConfirmDeleteOpen] = useState(false);
  const [confirmEpisodeDeleteOpen, setConfirmEpisodeDeleteOpen] =
    useState(false);
  const [selectedEpisode, setSelectedEpisode] = useState("");
  const leaderArmSerialIds = useGlobalStore(
    (state) => state.leaderArmSerialIds,
  );
  const [selectedItems, setSelectedItems] = useState<string[]>([]);
  const [datasetInfos, setDatasetInfos] = useState<
    Record<string, DatasetInfoResponse | null>
  >({});
  const [mergeModalOpen, setMergeModalOpen] = useState(false);
<<<<<<< HEAD
  const [openDownloadModal, setOpenDownloadModal] = useState(false);
  const [hfDatasetName, setHFDatasetName] = useState("");
=======
  const [confirmRepairOpen, setConfirmRepairOpen] = useState(false);
>>>>>>> a3e1ba12

  // Loading state for episode deletion
  const [loadingDeleteEpisode, setLoadingDeleteEpisode] = useState(false);

  const { data: serverStatus } = useSWR<ServerStatus>(
    ["/status"],
    ([url]) => fetcher(url),
    {
      refreshInterval: 5000,
    },
  );

  const fetchDatasetInfo = async (
    path: string,
  ): Promise<DatasetInfoResponse | null> => {
    const response = await fetchWithBaseUrl(
      `/dataset/info?path=${encodeURIComponent(path)}`,
      "POST",
    );
    if (response.status !== "ok") {
      return null;
    }
    return response as DatasetInfoResponse;
  };

  useEffect(() => {
    const fetchInfos = async () => {
      if (!data || !data.items) return;

      const infos: Record<string, DatasetInfoResponse | null> = {};
      await Promise.all(
        data.items
          .filter((item) => item.is_dataset_dir)
          .map(async (item) => {
            const info = await fetchDatasetInfo(item.path);
            infos[item.path] = info;
          }),
      );
      setDatasetInfos(infos);
    };

    fetchInfos();
  }, [data]);

  const isRobotConnected = useMemo(() => {
    return serverStatus?.robots && serverStatus.robots.length > 0;
  }, [serverStatus]);

  if (error)
    return (
      <Alert variant="destructive">
        <AlertCircle className="h-4 w-4" />
        <AlertTitle>Error</AlertTitle>
        <AlertDescription>Failed to load data.</AlertDescription>
      </Alert>
    );

  if (!data) return <LoadingPage />;

  const handleSelectItem = (path: string) => {
    setSelectedItems((prev) => {
      if (prev.includes(path)) {
        return prev.filter((item) => item !== path);
      } else {
        return [...prev, path];
      }
    });
  };

  const handleDeleteMultipleDatasets = async () => {
    if (selectedItems.length === 0) {
      toast.error("No datasets selected for deletion");
      return;
    }
    const deletePromises = selectedItems.map(async (item) => {
      const resp = await fetchWithBaseUrl(
        `/dataset/delete?path=${encodeURIComponent(item)}`,
        "POST",
      );
      if (resp.status !== "ok") {
        toast.error(`Failed to delete dataset: ${item}`);
        return;
      }
      toast.success(`Dataset deleted successfully: ${item}`);
    });
    await Promise.all(deletePromises);
    setConfirmDeleteOpen(false);
    setSelectedItems([]);
    mutate();
  };

  const handleMergeCheck = async () => {
    if (selectedItems.length !== 2) {
      toast.error("Please select exactly 2 datasets to merge");
      return;
    }

    if (
      datasetInfos[selectedItems[0]]?.robot_type !==
      datasetInfos[selectedItems[1]]?.robot_type
    ) {
      toast.error("Datasets have different robot types. Cannot merge.");
      return;
    }

    if (
      datasetInfos[selectedItems[0]]?.robot_dof !==
      datasetInfos[selectedItems[1]]?.robot_dof
    ) {
      toast.error("Datasets have different DOF. Cannot merge.");
      return;
    }

    if (
      datasetInfos[selectedItems[0]]?.image_keys?.length !==
      datasetInfos[selectedItems[1]]?.image_keys?.length
    ) {
      toast.error(
        "Datasets have different number of image keys. Cannot merge.",
      );
      return;
    }

    setMergeModalOpen(true);
  };

  const mergeMultipleDatasets = async (
    newDatasetName: string,
    imageKeyMappings?: Record<string, string>,
  ) => {
    fetchWithBaseUrl(`/dataset/merge`, "POST", {
      first_dataset: selectedItems[0],
      second_dataset: selectedItems[1],
      new_dataset_name: newDatasetName,
      image_key_mappings: imageKeyMappings,
    }).then((response) => {
      if (response.status !== "ok") {
        toast.error("Failed to merge datasets");
      } else {
        toast.success("Episode merged successfully");
        mutate();
        redirect(path);
      }
    });
    setMergeModalOpen(false);
  };

  const handleRepairDataset = async () => {
    if (selectedItems.length === 0) {
      toast.error("No datasets selected for repair");
      return;
    }
    const repairPromises = selectedItems.map(async (item) => {
      console.log("Repairing dataset:", item);
      const resp = await fetchWithBaseUrl(`/dataset/repair`, "POST", {
        dataset_path: item,
      });
      if (resp.status !== "ok") {
        toast.error(`Failed to repair dataset: ${item}`);
        return;
      }
      toast.success(`Dataset repaired successfully: ${item}`);
    });
    await Promise.all(repairPromises);
    setConfirmRepairOpen(false);
    setSelectedItems([]);
    mutate();
  };

  const handleDeleteEpisode = async () => {
    // Ensure an episode is selected.
    if (!selectedEpisode) return;
    fetchWithBaseUrl(`/episode/delete`, "POST", {
      path: path,
      episode_id: selectedEpisode,
    }).then((response) => {
      if (response.status !== "ok") {
        toast.error("Failed to delete episode");
      } else {
        toast.success("Episode deleted successfully");
        mutate();
        redirect(path);
      }
    });
  };

  const handleReplayEpisode = async () => {
    if (!selectedEpisode || !data.episode_paths) return;
    const episode_path = data.episode_paths[parseInt(selectedEpisode)];
    if (!episode_path) return;
    const robot_serials_to_ignore = leaderArmSerialIds ?? null;
    fetchWithBaseUrl(`/recording/play`, "POST", {
      episode_path,
      robot_serials_to_ignore,
    });
  };

  const handlePushToHub = async (item: FileItem) => {
    fetchWithBaseUrl(`/dataset/sync?path=${item.path}`, "POST");
  };

  const pathParts = path.split("/").filter(Boolean);

  return (
    <div className="container mx-auto py-6 px-4 md:px-6">
      <div className="flex items-center justify-between mb-4">
        <Breadcrumb className="mb-4">
          <BreadcrumbList>
            <BreadcrumbItem>
              <TooltipProvider>
                <Tooltip>
                  <TooltipTrigger asChild>
                    <BreadcrumbLink asChild>
                      <Link to="/browse">phosphobot</Link>
                    </BreadcrumbLink>
                  </TooltipTrigger>
                  <TooltipContent>
                    <p>
                      Explore your datasets in{" "}
                      <code>~/phosphobot/recordings</code>
                    </p>
                  </TooltipContent>
                </Tooltip>
              </TooltipProvider>
            </BreadcrumbItem>
            <BreadcrumbSeparator>
              <ChevronRight className="h-4 w-4" />
            </BreadcrumbSeparator>
            {pathParts.map((part, index) => (
              <BreadcrumbItem key={index}>
                <BreadcrumbLink asChild>
                  <Link
                    to={`/browse?path=${pathParts.slice(0, index + 1).join("/")}`}
                  >
                    {part}
                  </Link>
                </BreadcrumbLink>
                {index < pathParts.length - 1 && (
                  <BreadcrumbSeparator>
                    <ChevronRight className="h-4 w-4" />
                  </BreadcrumbSeparator>
                )}
              </BreadcrumbItem>
            ))}
          </BreadcrumbList>
        </Breadcrumb>

        <Button variant="outline" onClick={() => setOpenDownloadModal(true)}>
          <Plus className="mr-2 h-4 w-4" />
          Download dataset
        </Button>
      </div>

      {data.tokenError && (
        <Alert variant="destructive" className="mb-4">
          <AlertCircle className="h-4 w-4" />
          <AlertTitle>Error</AlertTitle>
          <AlertDescription>{data.tokenError}</AlertDescription>
        </Alert>
      )}

      <Table className="bg-background rounded-lg">
        <TableHeader>
          <TableRow>
            <TableCell className="w-[50px]" />
            <TableCell>Name</TableCell>
            {path.endsWith("lerobot_v2") || path.endsWith("lerobot_v2.1") ? (
              <>
                <TableCell className="text-muted-foreground">
                  Robot Type
                </TableCell>
                <TableCell className="text-muted-foreground">DOF</TableCell>
                <TableCell className="text-muted-foreground">
                  Episodes
                </TableCell>
                <TableCell className="text-muted-foreground">
                  Image Keys
                </TableCell>
              </>
            ) : null}
            <TableCell></TableCell>
          </TableRow>
        </TableHeader>
        <TableBody>
          {data.items.map((item) => (
            <TableRow key={item.path}>
              {/* Show checkbox only if path ends with 'lerobot_v2.1' or lerobot_v2 */}
              <TableCell className="w-[50px]">
                {item.is_dataset_dir ? (
                  <Checkbox
                    checked={selectedItems.includes(item.path)}
                    onCheckedChange={() => handleSelectItem(item.path)}
                    aria-label={`Select ${item.name}`}
                    key={item.path}
                  />
                ) : null}
              </TableCell>
              <TableCell>
                <Link
                  to={item.browseUrl}
                  className="flex items-center text-blue-500 hover:underline"
                >
                  {item.is_dir ? (
                    <Folder className="mr-2 h-4 w-4" />
                  ) : (
                    <File className="mr-2 h-4 w-4" />
                  )}
                  {item.name}
                </Link>
              </TableCell>
              <TableCell className="text-muted-foreground">
                {datasetInfos[item.path]?.robot_type &&
                  datasetInfos[item.path]?.robot_type}
              </TableCell>
              <TableCell className="text-muted-foreground">
                {datasetInfos[item.path]?.robot_dof &&
                  datasetInfos[item.path]?.robot_dof}
              </TableCell>
              <TableCell className="text-muted-foreground">
                {datasetInfos[item.path]?.number_of_episodes &&
                  datasetInfos[item.path]?.number_of_episodes}
              </TableCell>
              <TableCell className="text-muted-foreground">
                {datasetInfos[item.path]?.image_keys &&
                  datasetInfos[item.path]?.image_keys?.length}
              </TableCell>
              <TableCell>
                <div className="flex space-x-2 justify-end">
                  {(item.downloadUrl || item.canDeleteDataset) && (
                    <DropdownMenu>
                      {item.previewUrl && (
                        <TooltipProvider>
                          <Tooltip>
                            <TooltipTrigger asChild>
                              <a
                                href={item.previewUrl}
                                target="_blank"
                                rel="noopener noreferrer"
                                className="inline-flex"
                              >
                                <Button
                                  variant={"outline"}
                                  className="cursor-pointer"
                                  size="sm"
                                >
                                  <Eye className="mr-2 h-4 w-4" />
                                  Preview
                                </Button>
                              </a>
                            </TooltipTrigger>
                            <TooltipContent>
                              <p>
                                Please use HVC1 or AVC1 codec for videos to be
                                visible in LeRobot dataset viewer.
                              </p>
                            </TooltipContent>
                          </Tooltip>
                        </TooltipProvider>
                      )}

                      <DropdownMenuTrigger asChild className="cursor-pointer">
                        <Button variant="outline" size="sm">
                          <MoreVertical className="h-4 w-4" />
                        </Button>
                      </DropdownMenuTrigger>
                      <DropdownMenuContent align="end">
                        {item.huggingfaceUrl && (
                          <DropdownMenuItem asChild>
                            <a
                              href={item.huggingfaceUrl}
                              target="_blank"
                              rel="noopener noreferrer"
                              className="flex items-center cursor-pointer"
                            >
                              <ExternalLink className="mr-2 h-4 w-4" />
                              See on Hugging Face Hub
                            </a>
                          </DropdownMenuItem>
                        )}
                        {item.downloadUrl && item.is_dataset_dir && (
                          <DropdownMenuItem
                            onClick={() => handlePushToHub(item)}
                            className="cursor-pointer"
                          >
                            <ArrowUpFromLine className="mr-2 h-4 w-4" />
                            Push to Hugging Face Hub
                          </DropdownMenuItem>
                        )}
                        {item.downloadUrl && (
                          <DropdownMenuItem asChild>
                            <a
                              href={item.downloadUrl}
                              className="flex items-center cursor-pointer"
                            >
                              <Download className="mr-2 h-4 w-4" />
                              Download
                            </a>
                          </DropdownMenuItem>
                        )}
                      </DropdownMenuContent>
                    </DropdownMenu>
                  )}
                </div>
              </TableCell>
            </TableRow>
          ))}
        </TableBody>
      </Table>

      {data.episode_ids && data.episode_ids.length > 0 && (
        <div className="mt-6">
          <div className="flex items-end gap-2">
            <Select
              value={selectedEpisode}
              name="episode_id"
              onValueChange={setSelectedEpisode}
            >
              <SelectTrigger id="episode-select">
                <SelectValue placeholder="Select Episode ID" />
              </SelectTrigger>
              <SelectContent>
                {data.episode_ids.map((episode) => (
                  <SelectItem key={episode} value={episode.toString()}>
                    Episode {episode}
                  </SelectItem>
                ))}
              </SelectContent>
            </Select>
            <Button
              type="button"
              variant="destructive"
              onClick={() => {
                if (!selectedEpisode) return;
                setConfirmEpisodeDeleteOpen(true);
              }}
            >
              <Trash2 className="mr-2 h-4 w-3" />
              Delete Episode
            </Button>
            {isRobotConnected && (
              <Button
                type="button"
                variant="default"
                onClick={async () => {
                  await handleReplayEpisode();
                }}
              >
                <Repeat className="mr-2 h-4 w-3" />
                Replay Episode
              </Button>
            )}
          </div>
        </div>
      )}

      {selectedItems.length > 0 &&
        (path.endsWith("lerobot_v2") || path.endsWith("lerobot_v2.1")) && (
          <div className="flex flex-row">
            {path.endsWith("lerobot_v2.1") && (
              <Button
                className="mb-4 mt-6"
                variant="outline"
                onClick={() => handleMergeCheck()}
              >
                <Repeat className="mr-2 h-4 w-3" />
                Merge Selected Datasets
              </Button>
            )}
            <Button
              className="mb-4 mt-6 ml-2"
<<<<<<< HEAD
              variant="destructive"
              onClick={() => setConfirmDeleteOpen(true)}
            >
              <Trash2 className="mr-2 h-4 w-3" />
              Delete Selected Datasets
            </Button>
=======
              variant="outline"
              onClick={() => setConfirmRepairOpen(true)}
            >
              <Wrench className="mr-2 h-4 w-3" />
              Repair Selected Datasets
            </Button>
            <Button
              className="mb-4 mt-6 ml-2"
              variant="destructive"
              onClick={() => setConfirmDeleteOpen(true)}
            >
              <Trash2 className="mr-2 h-4 w-3" />
              Delete Selected Datasets
            </Button>
>>>>>>> a3e1ba12
          </div>
        )}

      {/* Dataset deletion dialog */}
      <Dialog open={confirmDeleteOpen} onOpenChange={setConfirmDeleteOpen}>
        <DialogContent>
          <DialogHeader>
            <DialogTitle>Confirm Delete Dataset</DialogTitle>
            <DialogDescription>
              Are you sure you want to delete the selected datasets:
              <br />
              {selectedItems.length > 0
                ? selectedItems.map((item) => (
                    <span key={item}>
                      <strong>{item}</strong>
                      <br />
                    </span>
                  ))
                : null}
              This action cannot be undone.
            </DialogDescription>
          </DialogHeader>
          <DialogFooter>
            <Button
              variant="outline"
              onClick={() => setConfirmDeleteOpen(false)}
            >
              Cancel
            </Button>
            <Button
              variant="destructive"
              onClick={handleDeleteMultipleDatasets}
            >
              Delete
            </Button>
          </DialogFooter>
        </DialogContent>
      </Dialog>

      {/* Episode deletion dialog */}
      <Dialog
        open={confirmEpisodeDeleteOpen}
        onOpenChange={setConfirmEpisodeDeleteOpen}
      >
        <DialogContent>
          <DialogHeader>
            <DialogTitle>Confirm Delete Episode</DialogTitle>
            <DialogDescription>
              Are you sure you want to delete episode{" "}
              <strong>{selectedEpisode}</strong>? This action cannot be undone.
            </DialogDescription>
          </DialogHeader>
          <DialogFooter>
            <Button
              variant="outline"
              onClick={() => setConfirmEpisodeDeleteOpen(false)}
              disabled={loadingDeleteEpisode}
            >
              Cancel
            </Button>
            <Button
              variant="destructive"
              onClick={async () => {
                setLoadingDeleteEpisode(true);
                await handleDeleteEpisode();
                setConfirmEpisodeDeleteOpen(false);
                setLoadingDeleteEpisode(false);
                redirect(path);
              }}
              disabled={loadingDeleteEpisode}
            >
              {loadingDeleteEpisode ? (
                <LoaderCircle> Deleting...</LoaderCircle>
              ) : (
                "Delete"
              )}
            </Button>
          </DialogFooter>
        </DialogContent>
      </Dialog>

<<<<<<< HEAD
      {/* Download modal */}
      <Dialog open={openDownloadModal} onOpenChange={setOpenDownloadModal}>
        <DialogContent>
          <DialogHeader>
            <DialogTitle>Dataset Download</DialogTitle>
            <DialogDescription>
              Enter the Hugging Dace dataset name to download: should be
              hf_name/dataset_name
            </DialogDescription>
          </DialogHeader>
          <div className="grid gap-4 py-4">
            <Label htmlFor="dataset-select">Select Dataset</Label>
            <Input
              id="dataset-select"
              value={hfDatasetName}
              onChange={(e) => {
                const value = e.target.value;
                // Allow only characters that are not whitespace
                if (/^[^\s]*$/.test(value)) {
                  setHFDatasetName(value);
                }
              }}
              placeholder="Enter the name of the dataset to download"
              className="w-full"
            />
          </div>
          <DialogFooter>
            <Button
              variant="outline"
              onClick={() => setOpenDownloadModal(false)}
            >
              Close
            </Button>
            <Button
              variant="default"
              onClick={async () => {
                if (hfDatasetName.trim() === "") {
                  toast.error("No dataset selected for download");
                  return;
                }
                const resp = await fetchWithBaseUrl(
                  `/dataset/hf_download`,
                  "POST",
                  {
                    dataset_name: hfDatasetName,
                  },
                );
                if (resp.status !== "ok") {
                  toast.error("Failed to download dataset: " + resp.message);
                } else {
                  toast.success("Dataset downloaded successfully");
                }
                setOpenDownloadModal(false);
                mutate();
                redirect(path);
              }}
            >
              Download
=======
      {/* Dataset repair dialog */}
      <Dialog open={confirmRepairOpen} onOpenChange={setConfirmRepairOpen}>
        <DialogContent>
          <DialogHeader>
            <DialogTitle>Repair Dataset</DialogTitle>
            <DialogDescription>
              This will attempt to repair the selected datasets:
              <br />
              {selectedItems.length > 0
                ? selectedItems.map((item) => (
                    <span key={item}>
                      <strong>{item}</strong>
                      <br />
                    </span>
                  ))
                : null}
              For now, this will only recalculate the parquets files, not the
              meta data.
            </DialogDescription>
          </DialogHeader>
          <DialogFooter>
            <Button
              variant="outline"
              onClick={() => setConfirmRepairOpen(false)}
            >
              Cancel
            </Button>
            <Button variant="destructive" onClick={() => handleRepairDataset()}>
              Repair
>>>>>>> a3e1ba12
            </Button>
          </DialogFooter>
        </DialogContent>
      </Dialog>

      {/* Merge modal */}
      <Dialog open={mergeModalOpen} onOpenChange={setMergeModalOpen}>
        <MergeDialog
          selectedItems={selectedItems}
          datasetInfos={datasetInfos}
          setMergeModalOpen={setMergeModalOpen}
          mergeMultipleDatasets={mergeMultipleDatasets}
        />
      </Dialog>
    </div>
  );
}<|MERGE_RESOLUTION|>--- conflicted
+++ resolved
@@ -305,12 +305,9 @@
     Record<string, DatasetInfoResponse | null>
   >({});
   const [mergeModalOpen, setMergeModalOpen] = useState(false);
-<<<<<<< HEAD
   const [openDownloadModal, setOpenDownloadModal] = useState(false);
   const [hfDatasetName, setHFDatasetName] = useState("");
-=======
   const [confirmRepairOpen, setConfirmRepairOpen] = useState(false);
->>>>>>> a3e1ba12
 
   // Loading state for episode deletion
   const [loadingDeleteEpisode, setLoadingDeleteEpisode] = useState(false);
@@ -781,14 +778,14 @@
             )}
             <Button
               className="mb-4 mt-6 ml-2"
-<<<<<<< HEAD
               variant="destructive"
               onClick={() => setConfirmDeleteOpen(true)}
             >
               <Trash2 className="mr-2 h-4 w-3" />
               Delete Selected Datasets
             </Button>
-=======
+            <Button
+              className="mb-4 mt-6 ml-2"
               variant="outline"
               onClick={() => setConfirmRepairOpen(true)}
             >
@@ -803,7 +800,6 @@
               <Trash2 className="mr-2 h-4 w-3" />
               Delete Selected Datasets
             </Button>
->>>>>>> a3e1ba12
           </div>
         )}
 
@@ -885,7 +881,6 @@
         </DialogContent>
       </Dialog>
 
-<<<<<<< HEAD
       {/* Download modal */}
       <Dialog open={openDownloadModal} onOpenChange={setOpenDownloadModal}>
         <DialogContent>
@@ -944,7 +939,11 @@
               }}
             >
               Download
-=======
+            </Button>
+          </DialogFooter>
+        </DialogContent>
+      </Dialog>
+
       {/* Dataset repair dialog */}
       <Dialog open={confirmRepairOpen} onOpenChange={setConfirmRepairOpen}>
         <DialogContent>
@@ -974,7 +973,6 @@
             </Button>
             <Button variant="destructive" onClick={() => handleRepairDataset()}>
               Repair
->>>>>>> a3e1ba12
             </Button>
           </DialogFooter>
         </DialogContent>
