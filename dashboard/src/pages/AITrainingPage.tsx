--- conflicted
+++ resolved
@@ -433,10 +433,7 @@
                       <SelectItem value="gr00t">
                         gr00t-n1.5 (updated)
                       </SelectItem>
-<<<<<<< HEAD
                       <SelectItem value="smolvla">SmolVLA</SelectItem>
-=======
->>>>>>> 05d00052
                       <SelectItem value="custom">Custom</SelectItem>
                     </SelectContent>
                   </Select>
